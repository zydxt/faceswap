#!/usr/bin/env python3
""" Base class for Face Aligner plugins

All Aligner Plugins should inherit from this class.
See the override methods for which methods are required.

The plugin will receive a :class:`~plugins.extract.pipeline.ExtractMedia` object.

For each source item, the plugin must pass a dict to finalize containing:

>>> {"filename": [<filename of source frame>],
>>>  "landmarks": [list of 68 point face landmarks]
>>>  "detected_faces": [<list of DetectedFace objects>]}
"""


import cv2
import numpy as np

<<<<<<< HEAD
from tensorflow.python.framework import errors_impl as tf_errors  # pylint:disable=no-name-in-module
=======
from tensorflow.python.framework import errors_impl as tf_errors
>>>>>>> b67f91ea

from lib.utils import get_backend, FaceswapError
from plugins.extract._base import Extractor, logger, ExtractMedia


class Aligner(Extractor):  # pylint:disable=abstract-method
    """ Aligner plugin _base Object

    All Aligner plugins must inherit from this class

    Parameters
    ----------
    git_model_id: int
        The second digit in the github tag that identifies this model. See
        https://github.com/deepfakes-models/faceswap-models for more information
    model_filename: str
        The name of the model file to be loaded
    normalize_method: {`None`, 'clahe', 'hist', 'mean'}, optional
        Normalize the images fed to the aligner. Default: ``None``
    re_feed: int
        The number of times to re-feed a slightly adjusted bounding box into the aligner.
        Default: `0`

    Other Parameters
    ----------------
    configfile: str, optional
        Path to a custom configuration ``ini`` file. Default: Use system configfile

    See Also
    --------
    plugins.extract.pipeline : The extraction pipeline for calling plugins
    plugins.extract.align : Aligner plugins
    plugins.extract._base : Parent class for all extraction plugins
    plugins.extract.detect._base : Detector parent class for extraction plugins.
    plugins.extract.mask._base : Masker parent class for extraction plugins.
    """

    def __init__(self, git_model_id=None, model_filename=None,
                 configfile=None, instance=0, normalize_method=None, re_feed=0, **kwargs):
        logger.debug("Initializing %s: (normalize_method: %s, re_feed: %s)",
                     self.__class__.__name__, normalize_method, re_feed)
        super().__init__(git_model_id,
                         model_filename,
                         configfile=configfile,
                         instance=instance,
                         **kwargs)
        self._normalize_method = None
        self._re_feed = re_feed
        self.set_normalize_method(normalize_method)

        self._plugin_type = "align"
        self._faces_per_filename = dict()  # Tracking for recompiling face batches
        self._rollover = None  # Items that are rolled over from the previous batch in get_batch
        self._output_faces = []
        self._additional_keys = []
        logger.debug("Initialized %s", self.__class__.__name__)

    def set_normalize_method(self, method):
        """ Set the normalization method for feeding faces into the aligner.

        Parameters
        ----------
        method: {"none", "clahe", "hist", "mean"}
            The normalization method to apply to faces prior to feeding into the model
        """
        method = None if method is None or method.lower() == "none" else method
        self._normalize_method = method

    # << QUEUE METHODS >>> #
    def get_batch(self, queue):
        """ Get items for inputting into the aligner from the queue in batches

        Items are returned from the ``queue`` in batches of
        :attr:`~plugins.extract._base.Extractor.batchsize`

        Items are received as :class:`~plugins.extract.pipeline.ExtractMedia` objects and converted
        to ``dict`` for internal processing.

        To ensure consistent batch sizes for aligner the items are split into separate items for
        each :class:`~lib.align.DetectedFace` object.

        Remember to put ``'EOF'`` to the out queue after processing
        the final batch

        Outputs items in the following format. All lists are of length
        :attr:`~plugins.extract._base.Extractor.batchsize`:

        >>> {'filename': [<filenames of source frames>],
        >>>  'image': [<source images>],
        >>>  'detected_faces': [[<lib.align.DetectedFace objects]]}

        Parameters
        ----------
        queue : queue.Queue()
            The ``queue`` that the plugin will be fed from.

        Returns
        -------
        exhausted, bool
            ``True`` if queue is exhausted, ``False`` if not
        batch, dict
            A dictionary of lists of :attr:`~plugins.extract._base.Extractor.batchsize`:
        """
        exhausted = False
        batch = dict()
        idx = 0
        while idx < self.batchsize:
            item = self._collect_item(queue)
            if item == "EOF":
                logger.trace("EOF received")
                exhausted = True
                break
            # Put frames with no faces into the out queue to keep TQDM consistent
            if not item.detected_faces:
                self._queues["out"].put(item)
                continue

            converted_image = item.get_image_copy(self.color_format)
            for f_idx, face in enumerate(item.detected_faces):
                batch.setdefault("image", []).append(converted_image)
                batch.setdefault("detected_faces", []).append(face)
                batch.setdefault("filename", []).append(item.filename)
                idx += 1
                if idx == self.batchsize:
                    frame_faces = len(item.detected_faces)
                    if f_idx + 1 != frame_faces:
                        self._rollover = ExtractMedia(
                            item.filename,
                            item.image,
                            detected_faces=item.detected_faces[f_idx + 1:])
                        logger.trace("Rolled over %s faces of %s to next batch for '%s'",
                                     len(self._rollover.detected_faces), frame_faces,
                                     item.filename)
                    break
        if batch:
            logger.trace("Returning batch: %s", {k: v.shape if isinstance(v, np.ndarray) else v
                                                 for k, v in batch.items()})
        else:
            logger.trace(item)
        return exhausted, batch

    def _collect_item(self, queue):
        """ Collect the item from the :attr:`_rollover` dict or from the queue
            Add face count per frame to self._faces_per_filename for joining
            batches back up in finalize """
        if self._rollover is not None:
            logger.trace("Getting from _rollover: (filename: `%s`, faces: %s)",
                         self._rollover.filename, len(self._rollover.detected_faces))
            item = self._rollover
            self._rollover = None
        else:
            item = self._get_item(queue)
            if item != "EOF":
                logger.trace("Getting from queue: (filename: %s, faces: %s)",
                             item.filename, len(item.detected_faces))
                self._faces_per_filename[item.filename] = len(item.detected_faces)
        return item

    # <<< FINALIZE METHODS >>> #
    def finalize(self, batch):
        """ Finalize the output from Aligner

        This should be called as the final task of each `plugin`.

        Pairs the detected faces back up with their original frame before yielding each frame.

        Parameters
        ----------
        batch : dict
            The final ``dict`` from the `plugin` process. It must contain the `keys`:
            ``detected_faces``, ``landmarks``, ``filename``

        Yields
        ------
        :class:`~plugins.extract.pipeline.ExtractMedia`
            The :attr:`DetectedFaces` list will be populated for this class with the bounding boxes
            and landmarks for the detected faces found in the frame.
        """

        for face, landmarks in zip(batch["detected_faces"], batch["landmarks"]):
            if not isinstance(landmarks, np.ndarray):
                landmarks = np.array(landmarks)
            face.landmarks_xy = landmarks

        logger.trace("Item out: %s", {key: val.shape if isinstance(val, np.ndarray) else val
                                      for key, val in batch.items()})

        for filename, face in zip(batch["filename"], batch["detected_faces"]):
            self._output_faces.append(face)
            if len(self._output_faces) != self._faces_per_filename[filename]:
                continue

            output = self._extract_media.pop(filename)
            output.add_detected_faces(self._output_faces)
            self._output_faces = []

            logger.trace("Final Output: (filename: '%s', image shape: %s, detected_faces: %s, "
                         "item: %s)",
                         output.filename, output.image_shape, output.detected_faces, output)
            yield output

    # <<< PROTECTED METHODS >>> #

    # << PROCESS_INPUT WRAPPER >>
    def _process_input(self, batch):
        """ Process the input to the aligner model multiple times based on the user selected
        `re-feed` command line option. This adjusts the bounding box for the face to be fed
        into the model by a random amount within 0.05 pixels of the detected face's shortest axis.

        References
        ----------
        https://studios.disneyresearch.com/2020/06/29/high-resolution-neural-face-swapping-for-visual-effects/

        Parameters
        ----------
        batch: dict
            Contains the batch that is currently being passed through the plugin process

        Returns
        -------
        dict
            The batch with input processed
        """
        if not self._additional_keys:
            existing_keys = list(batch.keys())

        original_boxes = np.array([(face.x, face.y, face.w, face.h)
                                   for face in batch["detected_faces"]])
        adjusted_boxes = self._get_adjusted_boxes(original_boxes)
        retval = dict()
        for bounding_boxes in adjusted_boxes:
            for face, box in zip(batch["detected_faces"], bounding_boxes):
                face.x, face.y, face.w, face.h = box

            result = self.process_input(batch)
            if not self._additional_keys:
                self._additional_keys = [key for key in result if key not in existing_keys]
            for key in self._additional_keys:
                retval.setdefault(key, []).append(batch[key])
                del batch[key]

        # Place the original bounding box back to detected face objects
        for face, box in zip(batch["detected_faces"], original_boxes):
            face.x, face.y, face.w, face.h = box

        batch.update(retval)
        return batch

    def _get_adjusted_boxes(self, original_boxes):
        """ Obtain an array of adjusted bounding boxes based on the number of re-feed iterations
        that have been selected and the minimum dimension of the original bounding box.

        Parameters
        ----------
        original_boxes: :class:`numpy.ndarray`
            The original ('x', 'y', 'w', 'h') detected face boxes corresponding to the incoming
            detected face objects

        Returns
        -------
        :class:`numpy.ndarray`
            The original boxes (in position 0) and the randomly adjusted bounding boxes
        """
        if self._re_feed == 0:
            return original_boxes[None, ...]
        beta = 0.05
        max_shift = np.min(original_boxes[..., 2:], axis=1) * beta
        rands = np.random.rand(self._re_feed, *original_boxes.shape) * 2 - 1
        new_boxes = np.rint(original_boxes + (rands * max_shift[None, :, None])).astype("int32")
        retval = np.concatenate((original_boxes[None, ...], new_boxes))
        logger.trace(retval)
        return retval

    # <<< PREDICT WRAPPER >>> #
    def _predict(self, batch):
        """ Just return the aligner's predict function """
        try:
            batch["prediction"] = [self.predict(feed) for feed in batch["feed"]]
            return batch
        except tf_errors.ResourceExhaustedError as err:
            msg = ("You do not have enough GPU memory available to run detection at the "
                   "selected batch size. You can try a number of things:"
                   "\n1) Close any other application that is using your GPU (web browsers are "
                   "particularly bad for this)."
                   "\n2) Lower the batchsize (the amount of images fed into the model) by "
                   "editing the plugin settings (GUI: Settings > Configure extract settings, "
                   "CLI: Edit the file faceswap/config/extract.ini)."
                   "\n3) Enable 'Single Process' mode.")
            raise FaceswapError(msg) from err
        except Exception as err:
            if get_backend() == "amd":
                # pylint:disable=import-outside-toplevel
                from lib.plaidml_utils import is_plaidml_error
                if (is_plaidml_error(err) and (
                        "CL_MEM_OBJECT_ALLOCATION_FAILURE" in str(err).upper() or
                        "enough memory for the current schedule" in str(err).lower())):
                    msg = ("You do not have enough GPU memory available to run detection at "
                           "the selected batch size. You can try a number of things:"
                           "\n1) Close any other application that is using your GPU (web "
                           "browsers are particularly bad for this)."
                           "\n2) Lower the batchsize (the amount of images fed into the "
                           "model) by editing the plugin settings (GUI: Settings > Configure "
                           "extract settings, CLI: Edit the file "
                           "faceswap/config/extract.ini).")
                    raise FaceswapError(msg) from err
            raise

    def _process_output(self, batch):
        """ Process the output from the aligner model multiple times based on the user selected
        `re-feed amount` configuration option, then average the results for final prediction.

        Parameters
        ----------
        batch : dict
            Contains the batch that is currently being passed through the plugin process
        """
        landmarks = []
        for idx in range(self._re_feed + 1):
            subbatch = {key: val
                        for key, val in batch.items()
                        if key not in ["feed", "prediction"] + self._additional_keys}
            subbatch["prediction"] = batch["prediction"][idx]
            for key in self._additional_keys:
                subbatch[key] = batch[key][idx]
            self.process_output(subbatch)
            landmarks.append(subbatch["landmarks"])
        batch["landmarks"] = np.average(landmarks, axis=0)
        return batch

    # <<< FACE NORMALIZATION METHODS >>> #
    def _normalize_faces(self, faces):
        """ Normalizes the face for feeding into model

        The normalization method is dictated by the normalization command line argument
        """
        if self._normalize_method is None:
            return faces
        logger.trace("Normalizing faces")
        meth = getattr(self, "_normalize_{}".format(self._normalize_method.lower()))
        faces = [meth(face) for face in faces]
        logger.trace("Normalized faces")
        return faces

    @staticmethod
    def _normalize_mean(face):
        """ Normalize Face to the Mean """
        face = face / 255.0
        for chan in range(3):
            layer = face[:, :, chan]
            layer = (layer - layer.min()) / (layer.max() - layer.min())
            face[:, :, chan] = layer
        return face * 255.0

    @staticmethod
    def _normalize_hist(face):
        """ Equalize the RGB histogram channels """
        for chan in range(3):
            face[:, :, chan] = cv2.equalizeHist(face[:, :, chan])
        return face

    @staticmethod
    def _normalize_clahe(face):
        """ Perform Contrast Limited Adaptive Histogram Equalization """
        clahe = cv2.createCLAHE(clipLimit=2.0, tileGridSize=(4, 4))
        for chan in range(3):
            face[:, :, chan] = clahe.apply(face[:, :, chan])
        return face<|MERGE_RESOLUTION|>--- conflicted
+++ resolved
@@ -17,11 +17,7 @@
 import cv2
 import numpy as np
 
-<<<<<<< HEAD
-from tensorflow.python.framework import errors_impl as tf_errors  # pylint:disable=no-name-in-module
-=======
 from tensorflow.python.framework import errors_impl as tf_errors
->>>>>>> b67f91ea
 
 from lib.utils import get_backend, FaceswapError
 from plugins.extract._base import Extractor, logger, ExtractMedia
